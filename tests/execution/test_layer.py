import copy

import pytest
import torch.distributed

from oobleck.execution.layer import Layer
from oobleck.module.model import OobleckModel
from tests.conftest import (
    OobleckDynamicClassFactory,
    OobleckMultiProcessTestCase,
    OobleckStaticClassFactory,
)


def get_layers(model: OobleckModel, pgs: list[torch.distributed.ProcessGroup]):
    assert len(model.layers) == len(pgs)

    layers: list[Layer] = []
<<<<<<< HEAD
    for index, (pg, layer) in enumerate(zip(pgs, model.layers)):
        layers.append(Layer(index, layer, pg))
=======
    for layer_id, (pg, layer) in enumerate(zip(pgs, model.layers)):
        layers.append(Layer(layer_id, layer, pg))
>>>>>>> b0a58b71

    return layers


class TestNoshardedLayer(OobleckMultiProcessTestCase):
    @staticmethod
    def get_layers_and_inputs(
        factory: OobleckStaticClassFactory,
        process_group: torch.distributed.ProcessGroup,
    ) -> tuple[list[Layer], tuple[torch.Tensor]]:
        model = copy.deepcopy(factory.get_model())
        pgs = [process_group] * len(model.layers)

        layers = get_layers(model, pgs)

        device = torch.device("cuda", torch.cuda.current_device())
        inputs: tuple[torch.Tensor, ...] = tuple(
            [tensor.to(device) for tensor in model.sample_inputs.values()]
        )

        # reentrant based activation checkpointing requires
        # input to require grad
        for i in inputs:
            i.requires_grad = i.is_floating_point()

        return layers, inputs

    @staticmethod
    def forward(
        factory: OobleckStaticClassFactory,
        dfactory: OobleckDynamicClassFactory,
    ):
        layers, input = TestNoshardedLayer.get_layers_and_inputs(
            factory, torch.distributed.group.WORLD
        )

        output: tuple[torch.Tensor]
        for layer in layers:
            output = layer(input)
            input = output

        # input[0]: loss, input[1]: logits
        assert isinstance(input[0], torch.Tensor)

    @staticmethod
    def backward(
        factory: OobleckStaticClassFactory,
        dfactory: OobleckDynamicClassFactory,
    ):
        layers, input = TestNoshardedLayer.get_layers_and_inputs(
            factory, torch.distributed.group.WORLD
        )

        output: tuple[torch.Tensor]
        for layer in layers:
            output = layer(input)
            input = output

        # grad must be None before executing backward
        assert all([l._param_handle.flat_param.grad is None for l in layers])

        # Begin test
        output[0].backward()

        # grad must be set after executing backward
        for layer in layers:
            if layer._param_handle.flat_param.requires_grad:
                assert layer._param_handle.flat_param.grad is not None
            else:
                assert layer._param_handle.flat_param.grad is None

    @staticmethod
    def step(
        factory: OobleckStaticClassFactory,
        dfactory: OobleckDynamicClassFactory,
    ):
        layers, input = TestNoshardedLayer.get_layers_and_inputs(
            factory, torch.distributed.group.WORLD
        )

        params = [l._param_handle.flat_param for l in layers]
        optimizer = torch.optim.AdamW(params, lr=1e-3)

        output: tuple[torch.Tensor]
        for layer in layers:
            output = layer(input)
            input = output
        output[0].backward()

        # Begin test
        # optimizer must not have internal data
        for p in optimizer.param_groups[0]["params"]:
            assert len(optimizer.state[p]) == 0

        for l in layers:
            l._param_handle.prepare_gradient_for_optim()
        optimizer.step()

        # optimizer must have internal data for now
        assert len(layers) == len(optimizer.param_groups[0]["params"])
        p: torch.Tensor
        for p in optimizer.param_groups[0]["params"]:
            # If FSDP is used, some too small tensors might be only on rank 0,
            # thus pass if size is 0.
            if p.numel() == 0:
                continue
            assert all(
                key in optimizer.state[p] for key in ["step", "exp_avg", "exp_avg_sq"]
            )
            assert p.shape == optimizer.state[p]["exp_avg"].shape
            assert p.shape == optimizer.state[p]["exp_avg_sq"].shape

    @pytest.mark.parametrize("function", ["forward", "backward", "step"])
    def test_layer(self, function: str):
        func = getattr(self, function)
        self.run_in_parallel(1, func)<|MERGE_RESOLUTION|>--- conflicted
+++ resolved
@@ -16,13 +16,8 @@
     assert len(model.layers) == len(pgs)
 
     layers: list[Layer] = []
-<<<<<<< HEAD
-    for index, (pg, layer) in enumerate(zip(pgs, model.layers)):
-        layers.append(Layer(index, layer, pg))
-=======
     for layer_id, (pg, layer) in enumerate(zip(pgs, model.layers)):
         layers.append(Layer(layer_id, layer, pg))
->>>>>>> b0a58b71
 
     return layers
 
